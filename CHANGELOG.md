## Unreleased

<<<<<<< HEAD
## 0.14b0

=======
- Add support for `host.name` in Resource attributes
>>>>>>> 3f9b4f33
- Add support for baggage propagation (#51)
- Updating dependencies to 0.14b0 (#51)
- Add support for tracecontext propagation (#52)

## 0.13b0

- Add error message when `configure_opentelemetry` fails
  from auto-instrumentation

## 0.12b0

- Support not configuring a token

## 0.11b0

- Initial version<|MERGE_RESOLUTION|>--- conflicted
+++ resolved
@@ -1,11 +1,8 @@
 ## Unreleased
 
-<<<<<<< HEAD
 ## 0.14b0
 
-=======
 - Add support for `host.name` in Resource attributes
->>>>>>> 3f9b4f33
 - Add support for baggage propagation (#51)
 - Updating dependencies to 0.14b0 (#51)
 - Add support for tracecontext propagation (#52)
